--- conflicted
+++ resolved
@@ -176,11 +176,6 @@
             log.debug("Writing results");
             String propertyName = configuration.getWriteProperty(DEFAULT_SCORE_PROPERTY);
             try (ProgressTimer timer = statsBuilder.timeWrite()) {
-<<<<<<< HEAD
-                new DoubleArrayExporter(api, graph, log, propertyName, Pools.DEFAULT)
-                        .withConcurrency(configuration.getConcurrency())
-                        .write(scores);
-=======
                 if (result.hasFastToDoubleArray()) {
                     new DoubleArrayExporter(
                             api,
@@ -200,7 +195,6 @@
                             configuration.getConcurrency()
                     ).write(result);
                 }
->>>>>>> 82e4eeb8
             }
             statsBuilder
                     .withWrite(true)
